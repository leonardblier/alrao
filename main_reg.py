'''Train CIFAR10 with PyTorch.'''
from __future__ import print_function
from collections import OrderedDict

import torch
import torch.nn as nn
import torch.nn.functional as F
import torch.optim as optim

from torch.utils import data
#from torch.nn.modules.loss import _Loss

import torchvision
import torchvision.transforms as transforms

import argparse
import math
import time
from tqdm import tqdm
import numpy as np

from models import GoogLeNet, MobileNetV2, VGG, SENet18
from alrao.custom_layers import LinearClassifier, LinearRegressor
from alrao.optim_spec import SGDAlrao, AdamAlrao
from alrao.learningratesgen import lr_sampler_generic, generator_randomlr_neurons, generator_randomlr_weights
from alrao.switch import log_sum_exp

from alrao.earlystopping import EarlyStopping
from alrao.alrao_model import AlraoModel
# TO BE REMOVED
from alrao.utils import Subset

from math import isnan
import pdb


parser = argparse.ArgumentParser(description='alrao')

# CUDA
parser.add_argument('--no-cuda', action='store_true', default=False,
                    help='disable cuda')

# epochs
parser.add_argument('--epochs', type=int, default=50,
                    help='number of epochs for phase 1 (default: 50)')
parser.add_argument('--early_stopping', action='store_true', default=False,
                    help='use early stopping')

# options
parser.add_argument('--model_name', default='GoogLeNet',
                    help='Model {VGG19, GoogLeNet, MobileNetV2, SENet18}')
parser.add_argument('--optimizer', default='SGD',
                    help='optimizer (default: SGD) {Adam, SGD}')
parser.add_argument('--lr', type=float, default=0.01,
                    help='learning rate, when used without alrao')
parser.add_argument('--momentum', type=float, default=0.,
                    help='momentum')
parser.add_argument('--weight_decay', type=float, default=0.,
                    help='l2 penalty')
parser.add_argument('--data_augm', action='store_true', default=False,
                    help='add data augmentation')
parser.add_argument('--size_multiplier', type=int, default=1,
                    help='multiplier of the number of neurons per layer (default: 1)')

# Alrao Parameters
parser.add_argument('--use_alrao', action='store_true', default=True,
                    help='multiple learning rates')
parser.add_argument('--minLR', type=int, default=-10,  # base = -5
                    help='log10 of the minimum LR in alrao (log_10 eta_min)')
parser.add_argument('--maxLR', type=int, default=3,  # base = 0
                    help='log10 of the maximum LR in alrao (log_10 eta_max)')
parser.add_argument('--nb_class', type=int, default=20,
                    help='number of classifiers before the switch')
parser.add_argument('--task', default='regression',
                    help='task to perform default: "classification" {"classification", "regression"}')

args = parser.parse_args()


<<<<<<< HEAD
use_cuda = False #torch.cuda.is_available()
=======
use_cuda = True #torch.cuda.is_available()
>>>>>>> 471fb773
best_acc = 0  # best test accuracy

batch_size = 32
input_dim = 10
pre_output_dim = 100
data_train_size = 1000
data_test_size = 100
<<<<<<< HEAD
sigma2 = 500.
eps_log = 0. #1e-32
=======
sigma2 = 1.
remove_non_numerical = True
bound = math.pi
func = lambda x: math.sin(x * bound)

def is_numerical(x):
    s = x.sum()
    if (s == float('inf')).item():
        return False
    if (s == float('-inf')).item():
        return False
    if s != s:
        return False
    return True
>>>>>>> 471fb773

# Data
def generate_data(f, input_dim, nb_data):
    proto = torch.tensor([0.])
    if use_cuda:
        proto = proto.cuda()

    inputs = proto.new().resize_(nb_data).uniform_(-1., 1.)
    dataset = proto.new().resize_(nb_data, input_dim)
    targets = proto.new().resize_(nb_data, 1)
    for i in range(input_dim):
        dataset[:, i] = inputs.pow(i + 1)

    for i in range(nb_data):
        targets[i, 0] = f(inputs[i])

    return dataset, targets

train_inputs, train_targets = generate_data(func, input_dim, data_train_size)
test_inputs, test_targets = generate_data(func, input_dim, data_test_size)

# Regression loss
# base loss class
class _Loss(nn.Module):
    def __init__(self, size_average=None, reduce=None, reduction='mean'):
        super(_Loss, self).__init__()
        if size_average is not None or reduce is not None:
            self.reduction = _Reduction.legacy_get_string(size_average, reduce)
        else:
            self.reduction = reduction

# loss adapted to one final layer
class L2LossLog(_Loss):
    __constants__ = ['reduction']

    def __init__(self, size_average=None, reduce=None, reduction='mean', sigma2 = 1.):
        super(L2LossLog, self).__init__(size_average, reduce, reduction)
        self.sigma2 = sigma2

    def forward(self, input, target):
        if not torch.isfinite(input).all():
            raise ValueError
        l = ((input - target).pow(2).sum(1) / (2 * self.sigma2)).mean() + \
                .5 * math.log(2 * math.pi * self.sigma2)
<<<<<<< HEAD
        print(f"L2LossLog;l: {l}")
        return l

        #ret = (-(input - target).pow(2).sum(1) / (2 * self.sigma2)).exp() / \
        #        math.sqrt(2 * math.pi * self.sigma2)
        #return -(ret + eps_log).log().mean()
        #return (input - target).pow(2).sum() / (2 * self.sigma2 * len(input)) + \
        #        .5 * math.log(2 * math.pi * self.sigma2)
=======
>>>>>>> 471fb773

# loss adapted to the output of the switch
class L2LossAdditional(_Loss):
    def __init__(self, size_average=None, reduce=None, reduction='mean', sigma2 = 1.):
        super(L2LossAdditional, self).__init__(size_average, reduce, reduction)
        self.sigma2 = sigma2

    def forward(self, input, target):
        means, ps = input
        if not torch.isfinite(means).all():
            raise ValueError
        # means: batch_size * out_size * nb_classifiers
        means = means.transpose(2, 1).transpose(1, 0)
        # means: nb_classifiers * batch_size * out_size
<<<<<<< HEAD
        probas_per_cl = (-(means - target).pow(2).sum(2) / (2 * self.sigma2)).exp()
        # probas_per_cl: nb_classifiers * batch_size
        probas_per_cl = probas_per_cl.transpose(0, 1)
        # probas_per_cl: batch_size * nb_classifiers
        probas = (probas_per_cl * ps).sum(1) / math.sqrt(2 * math.pi * self.sigma2)
        l = -(probas + eps_log).log().mean()
        print("L2LossAdditional;l:{l}")
        return l
        """
        mu_i, pi_i = input
        mu_i = mu_i.transpose(1, 2).transpose(0, 1)
        loss_per_cl = (-(mu_i - target).pow(2).sum(2).sum(1) / (2 * self.sigma2 * target.size(0))).exp()
        loss_tot = (loss_per_cl * pi_i).sum() / math.sqrt(2 * math.pi * self.sigma2)
        return -loss_tot.log()
        """
=======
        log_probas_per_cl = -(means - target).pow(2).sum(2) / (2 * self.sigma2) - \
                .5 * math.log(2 * math.pi * self.sigma2)
        # log_probas_per_cl: nb_classifiers * batch_size
        log_probas_per_cl = log_probas_per_cl.transpose(0, 1)
        # log_probas_per_cl: batch_size * nb_classifiers
        log_probas_per_cl = log_probas_per_cl + ps.log()
        log_probas = log_sum_exp(log_probas_per_cl, dim = 1)
        return -log_probas.mean()
>>>>>>> 471fb773

# Model (pre-classifier)
class RegModel(nn.Module):
    def __init__(self, input_dim, pre_output_dim):
        super(RegModel, self).__init__()
        self.layer = nn.Linear(input_dim, pre_output_dim)
        self.relu = nn.ReLU()
        self.linearinputdim = pre_output_dim

    def forward(self, x):
        x = self.layer(x)
        x = self.relu(x)
        return x

def build_preclassifier(model_name, *args, **kwargs):
    return RegModel(*args)

class StandardModel(nn.Module):
    def __init__(self, preclassifier, K=1):
        super(StandardModel, self).__init__()
        self.preclassifier = preclassifier
        self.classifier = LinearClassifier(self.preclassifier.linearinputdim, 10)

    def forward(self, x):
        x = self.preclassifier(x)
        return self.classifier(x)

class StandardModelReg(nn.Module):
    def __init__(self, preclassifier):
        super(StandardModelReg, self).__init__()
        self.preclassifier = preclassifier
        self.regressor = LinearRegressor(self.preclassifier.linearinputdim, 1)

    def forward(self, x):
        x = self.preclassifier(x)
        x = self.regressor(x)
        return x.unsqueeze(2), x.new().resize_(1).fill_(1.)

base_lr = args.lr
minlr = 10 ** args.minLR
maxlr = 10 ** args.maxLR

preclassifier = build_preclassifier(args.model_name, input_dim, pre_output_dim)
criterion = L2LossLog(sigma2 = sigma2)
criterion_add = L2LossAdditional(sigma2 = sigma2)
if args.use_alrao:
    net = AlraoModel(preclassifier, args.nb_class, LinearRegressor,
                     'regression', criterion, preclassifier.linearinputdim, 1)
    total_param = sum(np.prod(p.size()) for p in net.parameters_preclassifier())
    total_param += sum(np.prod(p.size())
                       for lcparams in net.classifiers_parameters_list()
                       for p in lcparams)
    print("Number of parameters : {:.3f}M".format(total_param / 1000000))
else:
    if args.task == 'classification':
        net = StandardModel(preclassifier)
    elif args.task == 'regression':
        net = StandardModelReg(preclassifier)
    total_param = sum(np.prod(p.size()) for p in net.parameters())
    print("Number of parameters : {:.3f}M".format(total_param / 1000000))

if use_cuda:
    net.cuda()


if args.use_alrao:
    if args.nb_class > 1:
        classifiers_lr = [np.exp(
            np.log(minlr) + k / (args.nb_class-1) * (np.log(maxlr) - np.log(minlr))
        ) for k in range(args.nb_class)]
        print(("Classifiers LR:" + args.nb_class * "{:.1e}, ").format(*tuple(classifiers_lr)))
    else:
        classifiers_lr = [minlr]

    lr_sampler = lr_sampler_generic(minlr, maxlr)
    lr_preclassifier = generator_randomlr_neurons(net.preclassifier, lr_sampler)

    if args.optimizer == 'SGD':
        optimizer = SGDAlrao(net.parameters_preclassifier(),
                             lr_preclassifier,
                             net.classifiers_parameters_list(),
                             classifiers_lr,
                             momentum=args.momentum,
                             weight_decay=args.weight_decay)
    elif args.optimizer == 'Adam':
        optimizer = AdamAlrao(net.parameters_preclassifier(),
                              lr_preclassifier,
                              net.classifiers_parameters_list(),
                              classifiers_lr)

else:
    if args.optimizer == 'SGD':
        optimizer = optim.SGD(net.parameters(), lr=base_lr)
    elif args.optimizer == 'Adam':
        optimizer = optim.Adam(net.parameters(), lr=base_lr)


# Training
def train(epoch):
    net.train()
    if args.use_alrao:
        optimizer.update_posterior(net.posterior())
        net.switch.reset_cl_perf()
    train_loss = 0
    correct = 0
    total = 0

    pbar = tqdm(total = data_train_size - (data_train_size % batch_size),
                bar_format='{l_bar}{bar}| {n_fmt}/{total_fmt} {postfix}')
    pbar.set_description("Epoch %d" % epoch)

    for i in range(data_train_size // batch_size):
        inputs = train_inputs[(i * batch_size):((i + 1) * batch_size)]
        targets = train_targets[(i * batch_size):((i + 1) * batch_size)]
        optimizer.zero_grad()
        # inputs, targets = Variable(inputs), Variable(targets)

        outputs = net(inputs)
        #print(outputs)

        loss = criterion_add(outputs, targets)
        loss.backward()
        
        if args.use_alrao:
            optimizer.classifiers_zero_grad()
            newx = net.last_x.detach()
            for classifier in net.classifiers():
                loss_classifier = criterion(classifier(newx), targets)
                if (not remove_non_numerical) or is_numerical(loss_classifier): 
                    loss_classifier.backward()

        optimizer.step()
        #pdb.set_trace()
        train_loss += loss.item()

        pbar.update(batch_size)
        postfix = OrderedDict([("LossTrain", "{:.4f}".format(train_loss/(i + 1)))])

        # if args.use_alrao:
        #     postfix["PostSw"] = net.repr_posterior()
        pbar.set_postfix(postfix)
        if args.use_alrao:
            net.update_switch(targets, catch_up=False)
            optimizer.update_posterior(net.posterior())

    pbar.close()

    if args.use_alrao:
        cl_perf = net.switch.get_cl_perf()
        for k in range(len(cl_perf)):
            print("Classifier {}\t LossTrain:{:.6f}".format(
                k, cl_perf[k]))

    return train_loss / (i + 1)


def test(epoch):
    global best_acc
    net.eval()
    if args.use_alrao:
        net.switch.reset_cl_perf()
    test_loss = 0
    for i in range(data_test_size // batch_size):
        inputs = test_inputs[(i * batch_size):((i + 1) * batch_size)]
        targets = test_targets[(i * batch_size):((i + 1) * batch_size)]
        #inputs, targets = Variable(inputs, volatile=True), Variable(targets)
        outputs = net(inputs)
        loss = criterion_add(outputs, targets)

        test_loss += loss.item()

    print('\tLossTest: %.4f' % (test_loss/(i + 1)))
    if args.use_alrao:
        print(("Posterior : "+"{:.1e}, " * args.nb_class).format(*net.posterior()))

    return test_loss / (i + 1)


t_init = time.time()
if args.early_stopping:
    earlystopping = EarlyStopping('min', patience=20)

for epoch in range(args.epochs):
    train_loss = train(epoch)
    #print('Validation')
    #valid_nll, valid_acc = test(epoch, validloader)
    print('Test')
    test_loss = test(epoch)

    """
    if args.early_stopping:
        earlystopping.step(valid_nll)
        if earlystopping.stop:
            print("End of Training because of early stopping at epoch {}".format(epoch))
            break
    """<|MERGE_RESOLUTION|>--- conflicted
+++ resolved
@@ -77,11 +77,9 @@
 args = parser.parse_args()
 
 
-<<<<<<< HEAD
-use_cuda = False #torch.cuda.is_available()
-=======
-use_cuda = True #torch.cuda.is_available()
->>>>>>> 471fb773
+
+use_cuda = torch.cuda.is_available()
+
 best_acc = 0  # best test accuracy
 
 batch_size = 32
@@ -89,10 +87,6 @@
 pre_output_dim = 100
 data_train_size = 1000
 data_test_size = 100
-<<<<<<< HEAD
-sigma2 = 500.
-eps_log = 0. #1e-32
-=======
 sigma2 = 1.
 remove_non_numerical = True
 bound = math.pi
@@ -107,7 +101,6 @@
     if s != s:
         return False
     return True
->>>>>>> 471fb773
 
 # Data
 def generate_data(f, input_dim, nb_data):
@@ -148,21 +141,8 @@
         self.sigma2 = sigma2
 
     def forward(self, input, target):
-        if not torch.isfinite(input).all():
-            raise ValueError
-        l = ((input - target).pow(2).sum(1) / (2 * self.sigma2)).mean() + \
+        return ((input - target).pow(2).sum(1) / (2 * self.sigma2)).mean() + \
                 .5 * math.log(2 * math.pi * self.sigma2)
-<<<<<<< HEAD
-        print(f"L2LossLog;l: {l}")
-        return l
-
-        #ret = (-(input - target).pow(2).sum(1) / (2 * self.sigma2)).exp() / \
-        #        math.sqrt(2 * math.pi * self.sigma2)
-        #return -(ret + eps_log).log().mean()
-        #return (input - target).pow(2).sum() / (2 * self.sigma2 * len(input)) + \
-        #        .5 * math.log(2 * math.pi * self.sigma2)
-=======
->>>>>>> 471fb773
 
 # loss adapted to the output of the switch
 class L2LossAdditional(_Loss):
@@ -172,28 +152,9 @@
 
     def forward(self, input, target):
         means, ps = input
-        if not torch.isfinite(means).all():
-            raise ValueError
         # means: batch_size * out_size * nb_classifiers
         means = means.transpose(2, 1).transpose(1, 0)
         # means: nb_classifiers * batch_size * out_size
-<<<<<<< HEAD
-        probas_per_cl = (-(means - target).pow(2).sum(2) / (2 * self.sigma2)).exp()
-        # probas_per_cl: nb_classifiers * batch_size
-        probas_per_cl = probas_per_cl.transpose(0, 1)
-        # probas_per_cl: batch_size * nb_classifiers
-        probas = (probas_per_cl * ps).sum(1) / math.sqrt(2 * math.pi * self.sigma2)
-        l = -(probas + eps_log).log().mean()
-        print("L2LossAdditional;l:{l}")
-        return l
-        """
-        mu_i, pi_i = input
-        mu_i = mu_i.transpose(1, 2).transpose(0, 1)
-        loss_per_cl = (-(mu_i - target).pow(2).sum(2).sum(1) / (2 * self.sigma2 * target.size(0))).exp()
-        loss_tot = (loss_per_cl * pi_i).sum() / math.sqrt(2 * math.pi * self.sigma2)
-        return -loss_tot.log()
-        """
-=======
         log_probas_per_cl = -(means - target).pow(2).sum(2) / (2 * self.sigma2) - \
                 .5 * math.log(2 * math.pi * self.sigma2)
         # log_probas_per_cl: nb_classifiers * batch_size
@@ -202,7 +163,6 @@
         log_probas_per_cl = log_probas_per_cl + ps.log()
         log_probas = log_sum_exp(log_probas_per_cl, dim = 1)
         return -log_probas.mean()
->>>>>>> 471fb773
 
 # Model (pre-classifier)
 class RegModel(nn.Module):
@@ -325,7 +285,7 @@
 
         loss = criterion_add(outputs, targets)
         loss.backward()
-        
+
         if args.use_alrao:
             optimizer.classifiers_zero_grad()
             newx = net.last_x.detach()
@@ -335,7 +295,6 @@
                     loss_classifier.backward()
 
         optimizer.step()
-        #pdb.set_trace()
         train_loss += loss.item()
 
         pbar.update(batch_size)
