--- conflicted
+++ resolved
@@ -109,13 +109,8 @@
 class StandardModel(nn.Module):
     def __init__(self, internal_nn, classifier, *args, **kwargs):
         super(StandardModel, self).__init__()
-<<<<<<< HEAD
-        self.preclassifier = preclassifier
-        self.classifier = classifier(*args, **kwargs)
-=======
         self.internal_nn = internal_nn
         self.classifier = classifier(*args, **kwargs) #.to(device)
->>>>>>> 36b4de43
 
     def forward(self, *args, **kwargs):
         x = self.internal_nn(*args, **kwargs)
@@ -130,13 +125,8 @@
             out = (out,) + x[1:]
         return out
 
-<<<<<<< HEAD
-preclassifier = RNNModel(model_name, ntokens, args.emsize, args.nhid,
-                         args.nlayers, args.drop_out)
-=======
 internal_nn = RNNModel(model_name, ntokens, args.emsize, args.nhid,
                          args.nlayers, args.drop_out) #.to(device)
->>>>>>> 36b4de43
 if args.use_alrao:
     net = AlraoModel(internal_nn, args.n_last_layers, LinearClassifierRNN, 
             'classification', nn.NLLLoss(), args.nhid, ntokens)
