--- conflicted
+++ resolved
@@ -119,12 +119,7 @@
     elif isinstance(module, nn.LSTM):
         dct_lr = {}
         for name, p in module._parameters.items():
-<<<<<<< HEAD
-            print(name)
-            if name.find('weight') == 0:
-=======
             if name.find('weight_ih') == 0:
->>>>>>> 00777cf3
                 memo.add(p)
                 lrb_ih = lr_sampler(p, p.size()[:1])
                 lrw_ih = p.new(p.size())
