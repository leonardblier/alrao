import sys
import subprocess
from sbatch import launch_exp

nb_expes = 1 # number of experiments per set of parameters

<<<<<<< HEAD
runOpt = {'command': 'python', # 'python', 'ipython -i'
=======
runOpt = {'env_name': 'pytorch', # name of the environment to be activated
          'use_slurm': False, # if True, executes the script automatically with sbatch
          'command': 'ipython -i', # 'python', 'ipython -i'
>>>>>>> 273984f7
          'script': 'main.py',
          'temp_file': 'temp_run.sh',
          'keep_temp_file': False}


# List of options added when launching 'py_file_name'
argsDict = {'epochs': 1,
            'size_multiplier': 1,

            'optimizer': 'SGD',
            'lr': .001,
            'use_switch': False,
            'minLR': -5,
            'maxLR': 0,
            'nb_class': 1,
            'data_augm': True,
#            'batchnorm': 'BN',

#            'penalty': True,
#            'dropOut': 0, # def: 0

            'suffix': '', # def: ''
            'exp_number': -1, # def: -1
            'stats': False}

# List of slurm options
sbatchOpt = ['--job-name=mixed_lr',
             '--gres=gpu:1',
             '--time=2-00:00:00',
             '-n1',
             '--no-kill',
             '--error=AAA-err-%j.txt',
             '--output=AAA-out-%j.txt',
             '-C pascal'] #,
#             '--exclude=titanic-2']

# Exp Test
launch_exp(runOpt, sbatchOpt, argsDict)

# Send the tasks
"""
gridDict = {'lr': [.0001, .001, .01, .1]}
for argsDict['lr'] in gridDict['lr']:
    if nb_expes > 1:
        for i in range(nb_expes):
            argsDict['exp_number'] = i
            launch_exp(py_file_name, env_name, temp_file_name, sbatchOpt, argsDict)
    else:
        launch_exp(py_file_name, env_name, temp_file_name, sbatchOpt, argsDict)
"""

"""
gridDict = {'size_multiplier': [1, 2, 3],
            'nb_class': [1, 5, 10]}
for argsDict['size_multiplier'] in gridDict['size_multiplier']:
    for argsDict['nb_class'] in gridDict['nb_class']:
        if nb_expes > 1:
            for i in range(nb_expes):
                argsDict['exp_number'] = i
                launch_exp(py_file_name, env_name, temp_file_name, sbatchOpt, argsDict)
        else:
            launch_exp(py_file_name, env_name, temp_file_name, sbatchOpt, argsDict)
"""<|MERGE_RESOLUTION|>--- conflicted
+++ resolved
@@ -4,13 +4,9 @@
 
 nb_expes = 1 # number of experiments per set of parameters
 
-<<<<<<< HEAD
-runOpt = {'command': 'python', # 'python', 'ipython -i'
-=======
 runOpt = {'env_name': 'pytorch', # name of the environment to be activated
           'use_slurm': False, # if True, executes the script automatically with sbatch
           'command': 'ipython -i', # 'python', 'ipython -i'
->>>>>>> 273984f7
           'script': 'main.py',
           'temp_file': 'temp_run.sh',
           'keep_temp_file': False}
