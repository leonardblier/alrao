'''Train CIFAR10 with PyTorch.'''
from __future__ import print_function
from collections import namedtuple, OrderedDict

import torch
import torch.nn as nn
import torch.optim as optim
import torch.nn.functional as F
import torch.backends.cudnn as cudnn
from torch.autograd import Variable
from torch.utils import data

import torchvision
import torchvision.transforms as transforms

import os
import argparse
import time
from tqdm import tqdm
import numpy as np

from models import *
from mymodels import LinearClassifier
from switch import Switch
<<<<<<< HEAD
from optim_spec import SGDSwitch, SGDSpec, generator_randomlr_neurons, \
    generator_randomlr_weights, generator_randomdir_neurons, \
    generator_randomdir_weights, AdamSpec, AdamSwitch
=======
from optim_spec import SGDSwitch, SGDSpec, generator_lr, lr_sampler_generic
>>>>>>> 05c857ef
from earlystopping import EarlyStopping
from alrao_model import AlraoModel

# TO BE REMOVED
from utils import Subset

from input import parseArgs
from output import OutputManager


import pdb

from utils import *

#torch.manual_seed(123)

args = parseArgs()

outputManager = OutputManager(args)

use_cuda = torch.cuda.is_available()
best_acc = 0  # best test accuracy

batch_size = 32

# Data
print('==> Preparing data..')
if args.data_augm:
    transform_train = transforms.Compose([
        transforms.RandomCrop(32, padding=4),
        transforms.RandomHorizontalFlip(),
        transforms.ToTensor(),
        transforms.Normalize((0.4914, 0.4822, 0.4465), (0.2023, 0.1994, 0.2010)),
    ])
else:
    transform_train = transforms.Compose([
        transforms.ToTensor(),
        transforms.Normalize((0.4914, 0.4822, 0.4465), (0.2023, 0.1994, 0.2010)),
    ])

transform_test = transforms.Compose([
    transforms.ToTensor(),
    transforms.Normalize((0.4914, 0.4822, 0.4465), (0.2023, 0.1994, 0.2010)),
])

# Train set
trainset = torchvision.datasets.CIFAR10(root='/data/titanic_1/datasets', train=True,
                                        download=True, transform=transform_train)
trainset = Subset(trainset, list(range(0, 40000)))
trainloader = data.DataLoader(trainset, batch_size=batch_size, shuffle=True, num_workers=2)

# Validation set
validset = torchvision.datasets.CIFAR10(root='/data/titanic_1/datasets', train=True,
                                        download=True, transform=transform_test)
validset = Subset(validset, list(range(40000, 50000)))
validloader = data.DataLoader(validset, batch_size=batch_size, shuffle=False, num_workers=2)

# Test set
testset = torchvision.datasets.CIFAR10(root='/data/titanic_1/datasets', train=False,
                                       download=True, transform=transform_test)
testloader = data.DataLoader(testset, batch_size=batch_size, shuffle=False, num_workers=2)

classes = ('plane', 'car', 'bird', 'cat', 'deer', 'dog', 'frog', 'horse', 'ship', 'truck')


def build_model(model_name, *args, **kwargs):
    if model_name == "VGG16":
        return VGG('VGG16')
    elif model_name == "VGG19":
        return VGG('VGG19')
    elif model_name == "GoogLeNet":
        return GoogLeNet(*args, **kwargs)
    elif model_name == "MobileNetV2":
        return MobileNetV2(*args, **kwargs)
    elif model_name == "DPN92":
        return DPN92(*args, **kwargs)
    elif model_name == "SENet18":
        return SENet18(*args, **kwargs)
    else:
        raise ValueError("Unknown model name : {}".format(model_name))

<<<<<<< HEAD
class BigModel(nn.Module):
    r"""
    Arguments:
        model: model to train, given without its last layer
        nclassifiers: number of classifiers
        nclasses: number of classes
        classifier: python class to use to construct the classifiers
    """
    def __init__(self, model, nclassifiers, nclasses, classifier_gen):
        super(BigModel, self).__init__()
        self.switch = Switch(nclassifiers, save_cl_perf=True)
        #self.model = VGGNet(args.size_multiplier)
        self.model = model #
        self.nclassifiers = nclassifiers

        for i in range(nclassifiers):

            classifier = classifier_gen(self.model.linearinputdim, nclasses)
            setattr(self, "classifier"+str(i), U_classifier)


    def forward(self, x):
        x = self.model(x)
        lst_logpx = [cl(x) for cl in self.classifiers()]
        self.last_x, self.last_lst_logpx = x, lst_logpx
        return self.switch.forward(lst_logpx)

    def update_switch(self, y, x=None, catch_up=False):
        if x is None:
            lst_px = self.last_lst_logpx
        else:
            lst_px = [cl(x) for cl in self.classifiers()]
        self.switch.Supdate(lst_px, y)

        if catch_up:
            self.hard_catch_up()

    def hard_catch_up(self, threshold=-20):
        logpost = self.switch.logposterior
        weak_cl = [cl for cl, lp in zip(self.classifiers(), logpost) if lp < threshold]
        if len(weak_cl) == 0:
            return None

        mean_weight = torch.stack(
            [cl.fc.weight * p for (cl, p) in zip(self.classifiers(), logpost.exp())],
            dim=-1).sum(dim=-1).detach()
        mean_bias = torch.stack(
            [cl.fc.bias * p for (cl, p) in zip(self.classifiers(), logpost.exp())],
            dim=-1).sum(dim=-1).detach()
        for cl in weak_cl:
            cl.fc.weight.data = mean_weight.clone()
            cl.fc.bias.data = mean_bias.clone()

    def parameters_model(self):
        return self.model.parameters()

    def classifiers(self):
        for i in range(self.nclassifiers):
            yield getattr(self, "classifier"+str(i))

    def classifiers_parameters_list(self):
        return [cl.parameters() for cl in self.classifiers()]

    def posterior(self):
        return self.switch.logposterior.exp()

    def classifiers_predictions(self, x=None):
        if x is None:
            return self.last_lst_logpx
        x = self.model(x)
        lst_px = [cl(x) for cl in self.classifiers()]
        self.last_lst_logpx = lst_px
        return lst_px

    def repr_posterior(self):
        post = self.posterior()
        bars = u' ▁▂▃▄▅▆▇█'
        res = "|"+"".join(bars[int(px)] for px in post/post.max() * 8) + "|"
        return res

    def print_norm_parameters(self):
        #for name, p in self.model.named_parameters():
        print("Pre-Classifier: {:.0e}".format(\
            sum(float(p.norm()) for p in self.parameters_model())))
        for (i, c) in enumerate(self.classifiers()):
            print("Classifier {}: {:.0e}".format(i,
                sum(float(p.norm()) for p in c.parameters())))




=======
>>>>>>> 05c857ef

class StandardModel(nn.Module):
    def __init__(self, K=1):
        super(StandardModel, self).__init__()
        self.model = build_model(args.model_name, gamma=K)
        self.classifier = LinearClassifier(self.model.linearinputdim, 10)

    def forward(self, x):
        x = self.model(x)
        return self.classifier(x)

base_lr = args.lr
minlr = 10 ** args.minLR
maxlr = 10 ** args.maxLR

if args.use_switch:
    model = build_model(args.model_name, gamma=args.size_multiplier)
    net = AlraoModel(model, args.nb_class, LinearClassifier, model.linearinputdim, 10)
    total_param = sum(np.prod(p.size()) for p in net.parameters_model())
    total_param += sum(np.prod(p.size()) \
                       for lcparams in net.classifiers_parameters_list() \
                       for p in lcparams)
    print("Number of parameters : {:.3f}M".format(total_param / 1000000))
else:
    net = StandardModel(args.size_multiplier)
    total_param = sum(np.prod(p.size()) for p in net.parameters())
    print("Number of parameters : {:.3f}M".format(total_param / 1000000))

if use_cuda:
    net.cuda()


criterion = nn.NLLLoss()


if args.use_switch:
<<<<<<< HEAD
    if args.nb_class > 1:
        classifiers_lr = [np.exp(\
                np.log(minlr) + k /(args.nb_class-1) * (np.log(maxlr) - np.log(minlr)) \
                ) for k in range(args.nb_class)]
        print(("Classifiers LR:" + args.nb_class * "{:.1e}, ").format(*tuple(classifiers_lr)))
    else:
        classifiers_lr = [minlr]

    lr_model = generator_randomlr_neurons(net.model, lr_sampler)

    if args.optimizer == 'SGD':
        optimizer = SGDSwitch(net.parameters_model(),
                              lr_model,
                              net.classifiers_parameters_list(),
                              classifiers_lr,
                              momentum=args.momentum,
                              weight_decay=args.weight_decay)
        print('Optimizer is initialized')
    elif args.optimizer == 'Adam':
        optimizer = AdamSwitch(net.parameters_model(),
                               lr_model,
                               net.classifiers_parameters_list(),
                               classifiers_lr)

=======
    #classifiers_lr = [base_lr for k in range(args.nb_class)]
    classifier_minlr = minlr
    classifier_maxlr = maxlr
    classifiers_lr = [np.exp(np.log(classifier_minlr) + k * (np.log(classifier_maxlr) - np.log(classifier_minlr))/args.nb_class) \
                      for k in range(args.nb_class)]

    lr_model = generator_lr(net.model, lr_sampler_generic(minlr, maxlr))

    optimizer = SGDSwitch(net.parameters_model(),
                          lr_model,
                          net.classifiers_parameters_list(),
                          classifiers_lr,
                          momentum=args.momentum)
                          #weight_decay=5e-4)
>>>>>>> 05c857ef
else:
    if args.optimizer == 'SGD':
        optimizer = optim.SGD(net.parameters(), lr=base_lr)
    elif args.optimizer == 'Adam':
        optimizer = optim.Adam(net.parameters(), lr=base_lr)


# Training
def train(epoch):
    net.train()
    if args.use_switch:
        optimizer.update_posterior(net.posterior())
        net.switch.reset_cl_perf()
    train_loss = 0
    correct = 0
    total = 0
        
    pbar = tqdm(total=len(trainloader.dataset),bar_format='{l_bar}{bar}| {n_fmt}/{total_fmt} {postfix}')
    pbar.set_description("Epoch %d" % epoch)

    for batch_idx, (inputs, targets) in enumerate(trainloader):
        if use_cuda:
            inputs, targets = inputs.cuda(), targets.cuda()
        optimizer.zero_grad()
        inputs, targets = Variable(inputs), Variable(targets)


        outputs = net(inputs)

        loss = criterion(outputs, targets)
        loss.backward()


        if args.use_switch:
            optimizer.classifiers_zero_grad()
            newx = net.last_x.detach()
            for classifier in net.classifiers():
                loss_classifier = criterion(classifier(newx), targets)
                loss_classifier.backward()
                from math import isnan
                if any(np.any(np.isnan(p.grad.data)) for p in classifier.parameters()):
                    print("loss classifier:{:.5f}".format(loss_classifier.data[0]))
                    split_loss = nn.NLLLoss(reduce=False)(classifier(newx), targets)
                    maxloss = split_loss.max()
                    maxloss.backward()
                    stop
            
        
        optimizer.step()
        train_loss += loss.item()
        _, predicted = torch.max(outputs, 1)
        total += targets.size(0)
        correct += predicted.eq(targets).sum().item()


        pbar.update(batch_size)
        postfix = OrderedDict([("LossTrain","{:.4f}".format(train_loss/(batch_idx+1))),
                               ("AccTrain", "{:.3f}".format(100.*correct/total))])
        if args.use_switch:
            postfix["PostSw"] = net.repr_posterior()
        pbar.set_postfix(postfix)
        if args.use_switch:
            net.update_switch(targets, catch_up=False)
            optimizer.update_posterior(net.posterior())
            
    pbar.close()

    if args.use_switch:
        cl_perf = net.switch.get_cl_perf()
        for k in range(len(cl_perf)):
            print("Classifier {}\t LossTrain:{:.6f}\tAccTrain:{:.4f}".format(
                k, cl_perf[k][0], cl_perf[k][1]))

    return train_loss / (batch_idx + 1), correct / total

def test(epoch, loader):
    global best_acc
    net.eval()
    if args.use_switch:
        net.switch.reset_cl_perf()
    test_loss = 0
    correct = 0
    total = 0
    for batch_idx, (inputs, targets) in enumerate(loader):
        if use_cuda:
            inputs, targets = inputs.cuda(), targets.cuda()
        #inputs, targets = Variable(inputs, volatile=True), Variable(targets)
        outputs = net(inputs)
        loss = criterion(outputs, targets)


        test_loss += loss.item()
        _, predicted = torch.max(outputs, 1)
        total += targets.size(0)
        correct += predicted.eq(targets).sum().item()


    print('\tLossTest: %.4f\tAccTest: %.3f' % (test_loss/(batch_idx+1), 100.*correct/total))
    if args.use_switch:
        print(("Posterior : "+"{:.1e}, " * args.nb_class).format(*net.posterior()))
        # cl_perf = net.switch.get_cl_perf()
        # for k in range(len(cl_perf)):
        #     print("Classifier {}\t LossTrain:{:.4f}\tAccTrain:{:.2f}".format(
        #         k, cl_perf[k][0], cl_perf[k][1]))
    return test_loss / (batch_idx + 1), correct / total



t_init = time.time()
if args.early_stopping:
    earlystopping = EarlyStopping('min', patience=20)

for epoch in range(args.epochs):
    train_nll, train_acc = train(epoch)
    print('Validation')
    valid_nll, valid_acc = test(epoch, validloader)
    print('Test')
    test_nll, test_acc = test(epoch, testloader)
    outputManager.updateData(epoch, round(time.time() - t_init), \
                             train_nll, train_acc, \
                             valid_nll, valid_acc, \
                             test_nll, test_acc)
    if args.early_stopping:
        earlystopping.step(valid_nll)
        if earlystopping.stop:
            print("End of Training because of early stopping at epoch {}".format(epoch))
            break<|MERGE_RESOLUTION|>--- conflicted
+++ resolved
@@ -22,16 +22,11 @@
 from models import *
 from mymodels import LinearClassifier
 from switch import Switch
-<<<<<<< HEAD
 from optim_spec import SGDSwitch, SGDSpec, generator_randomlr_neurons, \
     generator_randomlr_weights, generator_randomdir_neurons, \
-    generator_randomdir_weights, AdamSpec, AdamSwitch
-=======
-from optim_spec import SGDSwitch, SGDSpec, generator_lr, lr_sampler_generic
->>>>>>> 05c857ef
+    generator_randomdir_weights, AdamSpec, AdamSwitch, lr_sampler_generic
 from earlystopping import EarlyStopping
 from alrao_model import AlraoModel
-
 # TO BE REMOVED
 from utils import Subset
 
@@ -110,7 +105,6 @@
     else:
         raise ValueError("Unknown model name : {}".format(model_name))
 
-<<<<<<< HEAD
 class BigModel(nn.Module):
     r"""
     Arguments:
@@ -202,8 +196,6 @@
 
 
 
-=======
->>>>>>> 05c857ef
 
 class StandardModel(nn.Module):
     def __init__(self, K=1):
@@ -240,7 +232,6 @@
 
 
 if args.use_switch:
-<<<<<<< HEAD
     if args.nb_class > 1:
         classifiers_lr = [np.exp(\
                 np.log(minlr) + k /(args.nb_class-1) * (np.log(maxlr) - np.log(minlr)) \
@@ -265,22 +256,6 @@
                                net.classifiers_parameters_list(),
                                classifiers_lr)
 
-=======
-    #classifiers_lr = [base_lr for k in range(args.nb_class)]
-    classifier_minlr = minlr
-    classifier_maxlr = maxlr
-    classifiers_lr = [np.exp(np.log(classifier_minlr) + k * (np.log(classifier_maxlr) - np.log(classifier_minlr))/args.nb_class) \
-                      for k in range(args.nb_class)]
-
-    lr_model = generator_lr(net.model, lr_sampler_generic(minlr, maxlr))
-
-    optimizer = SGDSwitch(net.parameters_model(),
-                          lr_model,
-                          net.classifiers_parameters_list(),
-                          classifiers_lr,
-                          momentum=args.momentum)
-                          #weight_decay=5e-4)
->>>>>>> 05c857ef
 else:
     if args.optimizer == 'SGD':
         optimizer = optim.SGD(net.parameters(), lr=base_lr)
