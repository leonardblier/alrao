'''Train CIFAR10 with PyTorch.'''
from __future__ import print_function
from collections import namedtuple, OrderedDict

import torch
import torch.nn as nn
import torch.optim as optim
import torch.nn.functional as F
import torch.backends.cudnn as cudnn
from torch.autograd import Variable
from torch.utils import data

import torchvision
import torchvision.transforms as transforms

import os
import argparse
import time
from tqdm import tqdm
import numpy as np

from models import *
from mymodels import LinearClassifier
from switch import Switch
<<<<<<< HEAD
from optim_spec import SGDSwitch, SGDSpec, generator_randomlr_neurons, \
    generator_randomlr_weights, generator_randomdir_neurons, \
    generator_randomdir_weights, AdamSpec, AdamSwitch
=======
from optim_spec import SGDSwitch, SGDSpec, generator_lr
>>>>>>> 7667b1ba
from earlystopping import EarlyStopping

# TO BE REMOVED
from utils import Subset

from input import parseArgs
from output import OutputManager


import pdb

from utils import *

#torch.manual_seed(123)

args = parseArgs()

outputManager = OutputManager(args)

use_cuda = torch.cuda.is_available()
best_acc = 0  # best test accuracy

batch_size = 32

# Data
print('==> Preparing data..')
if args.data_augm:
    transform_train = transforms.Compose([
        transforms.RandomCrop(32, padding=4),
        transforms.RandomHorizontalFlip(),
        transforms.ToTensor(),
        transforms.Normalize((0.4914, 0.4822, 0.4465), (0.2023, 0.1994, 0.2010)),
    ])
else:
    transform_train = transforms.Compose([
        transforms.ToTensor(),
        transforms.Normalize((0.4914, 0.4822, 0.4465), (0.2023, 0.1994, 0.2010)),
    ])

transform_test = transforms.Compose([
    transforms.ToTensor(),
    transforms.Normalize((0.4914, 0.4822, 0.4465), (0.2023, 0.1994, 0.2010)),
])

# Train set
trainset = torchvision.datasets.CIFAR10(root='/data/titanic_1/datasets', train=True,
                                        download=True, transform=transform_train)
trainset = Subset(trainset, list(range(0, 40000)))
trainloader = data.DataLoader(trainset, batch_size=batch_size, shuffle=True, num_workers=2)

# Validation set
validset = torchvision.datasets.CIFAR10(root='/data/titanic_1/datasets', train=True,
                                        download=True, transform=transform_test)
validset = Subset(validset, list(range(40000, 50000)))
validloader = data.DataLoader(validset, batch_size=batch_size, shuffle=False, num_workers=2)

# Test set
testset = torchvision.datasets.CIFAR10(root='/data/titanic_1/datasets', train=False,
                                       download=True, transform=transform_test)
testloader = data.DataLoader(testset, batch_size=batch_size, shuffle=False, num_workers=2)

classes = ('plane', 'car', 'bird', 'cat', 'deer', 'dog', 'frog', 'horse', 'ship', 'truck')


def build_model(model_name, *args, **kwargs):
    if model_name == "VGG16":
        return VGG('VGG16')
    elif model_name == "VGG19":
        return VGG('VGG19')
    elif model_name == "GoogLeNet":
        return GoogLeNet(*args, **kwargs)
    elif model_name == "MobileNetV2":
        return MobileNetV2(*args, **kwargs)
    elif model_name == "DPN92":
        return DPN92(*args, **kwargs)
    elif model_name == "SENet18":
        return SENet18(*args, **kwargs)
    else:
        raise ValueError("Unknown model name : {}".format(model_name))

class BigModel(nn.Module):
    r"""
    Arguments:
        model: model to train, given without its last layer
        nclassifiers: number of classifiers
        nclasses: number of classes
        classifier: python class to use to construct the classifiers
    """
    def __init__(self, model, nclassifiers, nclasses, classifier):
        super(BigModel, self).__init__()
        self.switch = Switch(nclassifiers, save_cl_perf=True)
        #self.model = VGGNet(args.size_multiplier)
        self.model = model #
        self.nclassifiers = nclassifiers

        for i in range(nclassifiers):
            U_classifier = classifier(self.model.linearinputdim, nclasses)
            setattr(self, "classifier"+str(i), U_classifier)

    def forward(self, x):
        x = self.model(x)
        lst_logpx = [cl(x) for cl in self.classifiers()]
        self.last_x, self.last_lst_logpx = x, lst_logpx
        return self.switch.forward(lst_logpx)

    def update_switch(self, y, x=None, catch_up=False):
        if x is None:
            lst_px = self.last_lst_logpx
        else:
            lst_px = [cl(x) for cl in self.classifiers()]
        self.switch.Supdate(lst_px, y)

        if catch_up:
            self.hard_catch_up()

    def hard_catch_up(self, threshold=-20):
        logpost = self.switch.logposterior
        weak_cl = [cl for cl, lp in zip(self.classifiers(), logpost) if lp < threshold]
        if len(weak_cl) == 0:
            return None

        mean_weight = torch.stack(
            [cl.fc.weight * p for (cl, p) in zip(self.classifiers(), logpost.exp())],
            dim=-1).sum(dim=-1).detach()
        mean_bias = torch.stack(
            [cl.fc.bias * p for (cl, p) in zip(self.classifiers(), logpost.exp())],
            dim=-1).sum(dim=-1).detach()
        for cl in weak_cl:
            cl.fc.weight.data = mean_weight.clone()
            cl.fc.bias.data = mean_bias.clone()

    def parameters_model(self):
        return self.model.parameters()

    def classifiers(self):
        for i in range(self.nclassifiers):
            yield getattr(self, "classifier"+str(i))

    def classifiers_parameters_list(self):
        return [cl.parameters() for cl in self.classifiers()]

    def posterior(self):
        return self.switch.logposterior.exp()

    def classifiers_predictions(self, x=None):
        if x is None:
            return self.last_lst_logpx
        x = self.model(x)
        lst_px = [cl(x) for cl in self.classifiers()]
        self.last_lst_logpx = lst_px
        return lst_px

    def repr_posterior(self):
        post = self.posterior()
        bars = u' ▁▂▃▄▅▆▇█'
        res = "|"+"".join(bars[int(px)] for px in post/post.max() * 8) + "|"
        return res

    def print_norm_parameters(self):
        #for name, p in self.model.named_parameters():
        print("Pre-Classifier: {:.0e}".format(\
            sum(float(p.norm()) for p in self.parameters_model())))
        for (i, c) in enumerate(self.classifiers()):
            print("Classifier {}: {:.0e}".format(i,
                sum(float(p.norm()) for p in c.parameters())))





class StandardModel(nn.Module):
    def __init__(self, K=1):
        super(StandardModel, self).__init__()
        self.model = build_model(args.model_name, gamma=K)
        self.classifier = LinearClassifier(self.model.linearinputdim, 10)

    def forward(self, x):
        x = self.model(x)
        return self.classifier(x)

base_lr = args.lr
minlr = 10 ** args.minLR
maxlr = 10 ** args.maxLR


def lr_sampler(tensor, size):
    """
    Takes a torch tensor as input and sample a tensor with same size for
    learning rates
    """

    lr = tensor.new(size).uniform_()
    lr = (lr * (np.log(maxlr) - np.log(minlr)) + np.log(minlr)).exp()
    #lr.fill_(base_lr)
    return lr


if args.use_switch:
    model = build_model(args.model_name, gamma=args.size_multiplier)
    net = BigModel(model, args.nb_class, 10, LinearClassifier)
    total_param = sum(np.prod(p.size()) for p in net.parameters_model())
    total_param += sum(np.prod(p.size()) \
                       for lcparams in net.classifiers_parameters_list() \
                       for p in lcparams)
    print("Number of parameters : {:.3f}M".format(total_param / 1000000))
else:
    net = StandardModel(args.size_multiplier)
    total_param = sum(np.prod(p.size()) for p in net.parameters())
    print("Number of parameters : {:.3f}M".format(total_param / 1000000))

if use_cuda:
    net.cuda()


criterion = nn.NLLLoss()


if args.use_switch:
<<<<<<< HEAD
    if args.nb_class > 1:
        classifiers_lr = [np.exp(\
                np.log(minlr) + k /(args.nb_class-1) * (np.log(maxlr) - np.log(minlr)) \
                ) for k in range(args.nb_class)]
        print(("Classifiers LR:" + args.nb_class * "{:.1e}, ").format(*tuple(classifiers_lr)))
    else:
        classifiers_lr = [minlr]

    lr_model = generator_randomlr_neurons(net.model, lr_sampler)

    if args.optimizer == 'SGD':
        optimizer = SGDSwitch(net.parameters_model(),
                              lr_model,
                              net.classifiers_parameters_list(),
                              classifiers_lr,
                              momentum=args.momentum,
                              weight_decay=args.weight_decay)
        print('Optimizer is initialized')
    elif args.optimizer == 'Adam':
        optimizer = AdamSwitch(net.parameters_model(),
                               lr_model,
                               net.classifiers_parameters_list(),
                               classifiers_lr)
=======
    #classifiers_lr = [base_lr for k in range(args.nb_class)]
    classifier_minlr = minlr
    classifier_maxlr = maxlr
    classifiers_lr = [np.exp(np.log(classifier_minlr) + k * (np.log(classifier_maxlr) - np.log(classifier_minlr))/args.nb_class) \
                      for k in range(args.nb_class)]

    lr_model = generator_lr(net.model, lr_sampler)
>>>>>>> 7667b1ba

    optimizer = SGDSwitch(net.parameters_model(),
                          lr_model,
                          net.classifiers_parameters_list(),
                          classifiers_lr,
                          momentum=args.momentum)
                          #weight_decay=5e-4)
else:
    if args.optimizer == 'SGD':
        #optimizer = optim.SGD(net.parameters(), lr=base_lr, momentum=1.,
        #                      weight_decay=5e-4)
        optimizer = optim.SGD(net.parameters(), lr=base_lr)
    elif args.optimizer == 'Adam':
        optimizer = optim.Adam(net.parameters(), lr=base_lr)


# Training
def train(epoch):
    net.train()
    if args.use_switch:
        optimizer.update_posterior(net.posterior())
        net.switch.reset_cl_perf()
    train_loss = 0
    correct = 0
    total = 0

    pbar = tqdm(total=len(trainloader.dataset),bar_format='{l_bar}{bar}| {n_fmt}/{total_fmt} {postfix}')
    pbar.set_description("Epoch %d" % epoch)

    for batch_idx, (inputs, targets) in enumerate(trainloader):
        if use_cuda:
            inputs, targets = inputs.cuda(), targets.cuda()
        optimizer.zero_grad()
        inputs, targets = Variable(inputs), Variable(targets)


        outputs = net(inputs)

        loss = criterion(outputs, targets)
        loss.backward()


        if args.use_switch:
            optimizer.classifiers_zero_grad()
            newx = net.last_x.detach()
            for classifier in net.classifiers():
                loss_classifier = criterion(classifier(newx), targets)
                loss_classifier.backward()
                from math import isnan
                if any(np.any(np.isnan(p.grad.data)) for p in classifier.parameters()):
                    print("loss classifier:{:.5f}".format(loss_classifier.data[0]))
                    split_loss = nn.NLLLoss(reduce=False)(classifier(newx), targets)
                    maxloss = split_loss.max()
                    maxloss.backward()
                    stop
<<<<<<< HEAD
            
        
=======

>>>>>>> 7667b1ba
        optimizer.step()
        train_loss += loss.item()
        _, predicted = torch.max(outputs, 1)
        total += targets.size(0)
        correct += predicted.eq(targets).sum().item()


        pbar.update(batch_size)
        postfix = OrderedDict([("LossTrain","{:.4f}".format(train_loss/(batch_idx+1))),
                               ("AccTrain", "{:.3f}".format(100.*correct/total))])
        if args.use_switch:
            postfix["PostSw"] = net.repr_posterior()
        pbar.set_postfix(postfix)
        if args.use_switch:
            net.update_switch(targets, catch_up=False)
            optimizer.update_posterior(net.posterior())
<<<<<<< HEAD
            
=======


        # if args.use_switch:
        #     cl_perf = net.switch.get_cl_perf()
        #     posterior = net.posterior()
        #     for k in range(len(cl_perf)):
        #         print("Classifier {}\t Posterior {:.8f}\tLossTrain:{:.8f}\tAccTrain:{:.4f}".format(
        #             k, posterior[k], cl_perf[k][0], cl_perf[k][1]))
>>>>>>> 7667b1ba
    pbar.close()

    if args.use_switch:
        cl_perf = net.switch.get_cl_perf()
        for k in range(len(cl_perf)):
            print("Classifier {}\t LossTrain:{:.6f}\tAccTrain:{:.4f}".format(
                k, cl_perf[k][0], cl_perf[k][1]))

    return train_loss / (batch_idx + 1), correct / total

def test(epoch, loader):
    global best_acc
    net.eval()
    if args.use_switch:
        net.switch.reset_cl_perf()
    test_loss = 0
    correct = 0
    total = 0
    for batch_idx, (inputs, targets) in enumerate(loader):
        if use_cuda:
            inputs, targets = inputs.cuda(), targets.cuda()
        #inputs, targets = Variable(inputs, volatile=True), Variable(targets)
        outputs = net(inputs)
        loss = criterion(outputs, targets)


        test_loss += loss.item()
        _, predicted = torch.max(outputs, 1)
        total += targets.size(0)
        correct += predicted.eq(targets).sum().item()


    print('\tLossTest: %.4f\tAccTest: %.3f' % (test_loss/(batch_idx+1), 100.*correct/total))
    if args.use_switch:
        print(("Posterior : "+"{:.1e}, " * args.nb_class).format(*net.posterior()))
        # cl_perf = net.switch.get_cl_perf()
        # for k in range(len(cl_perf)):
        #     print("Classifier {}\t LossTrain:{:.4f}\tAccTrain:{:.2f}".format(
        #         k, cl_perf[k][0], cl_perf[k][1]))
    return test_loss / (batch_idx + 1), correct / total



t_init = time.time()
if args.early_stopping:
    earlystopping = EarlyStopping('min', patience=20)

for epoch in range(args.epochs):
    train_nll, train_acc = train(epoch)
    print('Validation')
    valid_nll, valid_acc = test(epoch, validloader)
    print('Test')
    test_nll, test_acc = test(epoch, testloader)
    outputManager.updateData(epoch, round(time.time() - t_init), \
                             train_nll, train_acc, \
                             valid_nll, valid_acc, \
                             test_nll, test_acc)
<<<<<<< HEAD
    if args.early_stopping:
        earlystopping.step(valid_nll)
        if earlystopping.stop:
            print("End of Training because of early stopping at epoch {}".format(epoch))
            break
=======
    earlystopping.step(test_nll)
    if args.early_stopping and earlystopping.stop:
        print("End of Training because of early stopping at epoch {}".format(epoch))
        break
>>>>>>> 7667b1ba
<|MERGE_RESOLUTION|>--- conflicted
+++ resolved
@@ -22,13 +22,9 @@
 from models import *
 from mymodels import LinearClassifier
 from switch import Switch
-<<<<<<< HEAD
 from optim_spec import SGDSwitch, SGDSpec, generator_randomlr_neurons, \
     generator_randomlr_weights, generator_randomdir_neurons, \
     generator_randomdir_weights, AdamSpec, AdamSwitch
-=======
-from optim_spec import SGDSwitch, SGDSpec, generator_lr
->>>>>>> 7667b1ba
 from earlystopping import EarlyStopping
 
 # TO BE REMOVED
@@ -117,7 +113,7 @@
         nclasses: number of classes
         classifier: python class to use to construct the classifiers
     """
-    def __init__(self, model, nclassifiers, nclasses, classifier):
+    def __init__(self, model, nclassifiers, nclasses, classifier_gen):
         super(BigModel, self).__init__()
         self.switch = Switch(nclassifiers, save_cl_perf=True)
         #self.model = VGGNet(args.size_multiplier)
@@ -125,8 +121,10 @@
         self.nclassifiers = nclassifiers
 
         for i in range(nclassifiers):
-            U_classifier = classifier(self.model.linearinputdim, nclasses)
+
+            classifier = classifier_gen(self.model.linearinputdim, nclasses)
             setattr(self, "classifier"+str(i), U_classifier)
+
 
     def forward(self, x):
         x = self.model(x)
@@ -247,7 +245,6 @@
 
 
 if args.use_switch:
-<<<<<<< HEAD
     if args.nb_class > 1:
         classifiers_lr = [np.exp(\
                 np.log(minlr) + k /(args.nb_class-1) * (np.log(maxlr) - np.log(minlr)) \
@@ -271,26 +268,9 @@
                                lr_model,
                                net.classifiers_parameters_list(),
                                classifiers_lr)
-=======
-    #classifiers_lr = [base_lr for k in range(args.nb_class)]
-    classifier_minlr = minlr
-    classifier_maxlr = maxlr
-    classifiers_lr = [np.exp(np.log(classifier_minlr) + k * (np.log(classifier_maxlr) - np.log(classifier_minlr))/args.nb_class) \
-                      for k in range(args.nb_class)]
-
-    lr_model = generator_lr(net.model, lr_sampler)
->>>>>>> 7667b1ba
-
-    optimizer = SGDSwitch(net.parameters_model(),
-                          lr_model,
-                          net.classifiers_parameters_list(),
-                          classifiers_lr,
-                          momentum=args.momentum)
-                          #weight_decay=5e-4)
+
 else:
     if args.optimizer == 'SGD':
-        #optimizer = optim.SGD(net.parameters(), lr=base_lr, momentum=1.,
-        #                      weight_decay=5e-4)
         optimizer = optim.SGD(net.parameters(), lr=base_lr)
     elif args.optimizer == 'Adam':
         optimizer = optim.Adam(net.parameters(), lr=base_lr)
@@ -305,7 +285,7 @@
     train_loss = 0
     correct = 0
     total = 0
-
+        
     pbar = tqdm(total=len(trainloader.dataset),bar_format='{l_bar}{bar}| {n_fmt}/{total_fmt} {postfix}')
     pbar.set_description("Epoch %d" % epoch)
 
@@ -335,12 +315,8 @@
                     maxloss = split_loss.max()
                     maxloss.backward()
                     stop
-<<<<<<< HEAD
             
         
-=======
-
->>>>>>> 7667b1ba
         optimizer.step()
         train_loss += loss.item()
         _, predicted = torch.max(outputs, 1)
@@ -357,18 +333,7 @@
         if args.use_switch:
             net.update_switch(targets, catch_up=False)
             optimizer.update_posterior(net.posterior())
-<<<<<<< HEAD
             
-=======
-
-
-        # if args.use_switch:
-        #     cl_perf = net.switch.get_cl_perf()
-        #     posterior = net.posterior()
-        #     for k in range(len(cl_perf)):
-        #         print("Classifier {}\t Posterior {:.8f}\tLossTrain:{:.8f}\tAccTrain:{:.4f}".format(
-        #             k, posterior[k], cl_perf[k][0], cl_perf[k][1]))
->>>>>>> 7667b1ba
     pbar.close()
 
     if args.use_switch:
@@ -426,15 +391,8 @@
                              train_nll, train_acc, \
                              valid_nll, valid_acc, \
                              test_nll, test_acc)
-<<<<<<< HEAD
     if args.early_stopping:
         earlystopping.step(valid_nll)
         if earlystopping.stop:
             print("End of Training because of early stopping at epoch {}".format(epoch))
-            break
-=======
-    earlystopping.step(test_nll)
-    if args.early_stopping and earlystopping.stop:
-        print("End of Training because of early stopping at epoch {}".format(epoch))
-        break
->>>>>>> 7667b1ba
+            break